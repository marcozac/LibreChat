import { useState, useEffect, useRef } from 'react';
import { useRecoilValue, useSetRecoilState } from 'recoil';
import copy from 'copy-to-clipboard';
import SubRow from './Content/SubRow';
import Content from './Content/Content';
import MultiMessage from './MultiMessage';
import HoverButtons from './HoverButtons';
import SiblingSwitch from './SiblingSwitch';
import getIcon from '~/utils/getIcon';
import { useMessageHandler } from '~/utils/handleSubmit';
<<<<<<< HEAD
import { getConversationById } from '~/data-provider';
=======
import { cn } from '~/utils/';

>>>>>>> e1c6517b
import store from '~/store';

export default function Message({
  conversation,
  message,
  scrollToBottom,
  currentEditId,
  setCurrentEditId,
  siblingIdx,
  siblingCount,
  setSiblingIdx
}) {
  const { text, searchResult, isCreatedByUser, error, submitting } = message;
  const isSubmitting = useRecoilValue(store.isSubmitting);
  const setLatestMessage = useSetRecoilState(store.latestMessage);
  const [abortScroll, setAbort] = useState(false);
  const textEditor = useRef(null);
  const last = !message?.children?.length;
  const edit = message.messageId == currentEditId;
  const { ask, regenerate } = useMessageHandler();
  const { switchToConversation } = store.useConversation();
  const blinker = submitting && isSubmitting;

  useEffect(() => {
    if (blinker && !abortScroll) {
      scrollToBottom();
    }
  }, [isSubmitting, blinker, text, scrollToBottom]);

  useEffect(() => {
    if (last) {
      setLatestMessage({ ...message });
    }
  }, [last, message]);

  const enterEdit = cancel => setCurrentEditId(cancel ? -1 : message.messageId);

  const handleWheel = () => {
    if (blinker) {
      setAbort(true);
    } else {
      setAbort(false);
    }
  };

  const props = {
    className:
      'w-full border-b border-black/10 dark:border-gray-900/50 text-gray-800 bg-white dark:text-gray-100 group dark:bg-gray-800'
  };

  const icon = getIcon({
    ...conversation,
    ...message
  });

  if (!isCreatedByUser)
    props.className =
      'w-full border-b border-black/10 bg-gray-50 dark:border-gray-900/50 text-gray-800 dark:text-gray-100 group bg-gray-100 dark:bg-[#444654]';

  if (message.bg && searchResult) {
    props.className = message.bg.split('hover')[0];
    props.titleclass = message.bg.split(props.className)[1] + ' cursor-pointer';
  }

  const resubmitMessage = () => {
    const text = textEditor.current.innerText;

    ask({
      text,
      parentMessageId: message?.parentMessageId,
      conversationId: message?.conversationId
    });

    setSiblingIdx(siblingCount - 1);
    enterEdit(true);
  };

  const regenerateMessage = () => {
    if (!isSubmitting && !message?.isCreatedByUser) regenerate(message);
  };

  const copyToClipboard = () => {
    copy(message?.text);
  };

  const clickSearchResult = async () => {
    if (!searchResult) return;
    //we don't need react-query for this so we call the data service directly
    const convoResponse = await getConversationById(message.conversationId);
    const convo = convoResponse.data;

    switchToConversation(convo);
  };

  return (
    <>
      <div
        {...props}
        onWheel={handleWheel}
      >
        <div className="relative m-auto flex gap-4 p-4 text-base md:max-w-2xl md:gap-6 md:py-6 lg:max-w-2xl lg:px-0 xl:max-w-3xl">
          <div className="relative flex h-[30px] w-[30px] flex-col items-end text-right text-xs md:text-sm">
            {typeof icon === 'string' && icon.match(/[^\\x00-\\x7F]+/) ? (
              <span className=" direction-rtl w-40 overflow-x-scroll">{icon}</span>
            ) : (
              icon
            )}
            <div className="sibling-switch invisible absolute left-0 top-2 -ml-4 flex -translate-x-full items-center justify-center gap-1 text-xs group-hover:visible">
              <SiblingSwitch
                siblingIdx={siblingIdx}
                siblingCount={siblingCount}
                setSiblingIdx={setSiblingIdx}
              />
            </div>
          </div>
          <div className="relative flex w-[calc(100%-50px)] flex-col gap-1  md:gap-3 lg:w-[calc(100%-115px)]">
            {searchResult && (
              <SubRow
                classes={props.titleclass + ' rounded'}
                subclasses="switch-result pl-2 pb-2"
                onClick={clickSearchResult}
              >
                <strong>{`${message.title} | ${message.sender}`}</strong>
              </SubRow>
            )}
            <div className="flex flex-grow flex-col gap-3">
              {error ? (
<<<<<<< HEAD
                <div className="flex min-h-[20px] flex-grow flex-col items-start gap-4 gap-2  text-red-500">
                  <div className="rounded-md border border-red-500 bg-red-500/10 py-2 px-3 text-sm text-gray-600 dark:text-gray-100">
=======
                <div className="flex flex min-h-[20px] flex-grow flex-col items-start gap-2 gap-4  text-red-500">
                  <div className="rounded-md border border-red-500 bg-red-500/10 px-3 py-2 text-sm text-gray-600 dark:text-gray-100">
>>>>>>> e1c6517b
                    {`An error occurred. Please try again in a few moments.\n\nError message: ${text}`}
                  </div>
                </div>
              ) : edit ? (
                <div className="flex min-h-[20px] flex-grow flex-col items-start gap-4 ">
                  {/* <div className={`${blinker ? 'result-streaming' : ''} markdown prose dark:prose-invert light w-full break-words`}> */}

                  <div
                    className="markdown prose dark:prose-invert light w-full break-words border-none focus:outline-none"
                    contentEditable={true}
                    ref={textEditor}
                    suppressContentEditableWarning={true}
                  >
                    {text}
                  </div>
                  <div className="mt-2 flex w-full justify-center text-center">
                    <button
                      className="btn btn-primary relative mr-2"
                      disabled={isSubmitting}
                      onClick={resubmitMessage}
                    >
                      Save & Submit
                    </button>
                    <button
                      className="btn btn-neutral relative"
                      onClick={() => enterEdit(true)}
                    >
                      Cancel
                    </button>
                  </div>
                </div>
              ) : (
                <div
                  className={cn(
                    'flex min-h-[20px] flex-grow flex-col items-start gap-4 ',
                    isCreatedByUser ? 'whitespace-pre-wrap' : ''
                  )}
                >
                  {/* <div className={`${blinker ? 'result-streaming' : ''} markdown prose dark:prose-invert light w-full break-words`}> */}
                  <div className="markdown prose dark:prose-invert light w-full break-words">
                    {!isCreatedByUser ? (
                      <>
                        <Content content={text} />
                      </>
                    ) : (
                      <>{text}</>
                    )}
                  </div>
                </div>
              )}
            </div>
            <HoverButtons
              isEditting={edit}
              isSubmitting={isSubmitting}
              message={message}
              conversation={conversation}
              enterEdit={() => enterEdit()}
              regenerate={() => regenerateMessage()}
              copyToClipboard={() => copyToClipboard()}
            />
            <SubRow subclasses="switch-container">
              <SiblingSwitch
                siblingIdx={siblingIdx}
                siblingCount={siblingCount}
                setSiblingIdx={setSiblingIdx}
              />
            </SubRow>
          </div>
        </div>
      </div>
      <MultiMessage
        messageId={message.messageId}
        conversation={conversation}
        messagesTree={message.children}
        scrollToBottom={scrollToBottom}
        currentEditId={currentEditId}
        setCurrentEditId={setCurrentEditId}
      />
    </>
  );
}<|MERGE_RESOLUTION|>--- conflicted
+++ resolved
@@ -8,12 +8,8 @@
 import SiblingSwitch from './SiblingSwitch';
 import getIcon from '~/utils/getIcon';
 import { useMessageHandler } from '~/utils/handleSubmit';
-<<<<<<< HEAD
 import { getConversationById } from '~/data-provider';
-=======
 import { cn } from '~/utils/';
-
->>>>>>> e1c6517b
 import store from '~/store';
 
 export default function Message({
@@ -141,13 +137,8 @@
             )}
             <div className="flex flex-grow flex-col gap-3">
               {error ? (
-<<<<<<< HEAD
-                <div className="flex min-h-[20px] flex-grow flex-col items-start gap-4 gap-2  text-red-500">
-                  <div className="rounded-md border border-red-500 bg-red-500/10 py-2 px-3 text-sm text-gray-600 dark:text-gray-100">
-=======
                 <div className="flex flex min-h-[20px] flex-grow flex-col items-start gap-2 gap-4  text-red-500">
                   <div className="rounded-md border border-red-500 bg-red-500/10 px-3 py-2 text-sm text-gray-600 dark:text-gray-100">
->>>>>>> e1c6517b
                     {`An error occurred. Please try again in a few moments.\n\nError message: ${text}`}
                   </div>
                 </div>
